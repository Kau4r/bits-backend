--- conflicted
+++ resolved
@@ -9,12 +9,8 @@
 
 model User {
   User_ID                           Int              @id @default(autoincrement())
-<<<<<<< HEAD
-  User_Role                        UserRole          @default(STUDENT)
-=======
   User_Type                         UserType
   Approved_Bookings                 Booked_Room[]    @relation("BookingApprover")
->>>>>>> 49fa203e
   First_Name                        String
   Middle_Name                       String
   Last_Name                         String
